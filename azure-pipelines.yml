--- conflicted
+++ resolved
@@ -52,16 +52,11 @@
         displayName: "docsbuild"
       - task: PublishBuildArtifacts@1
         inputs:
-<<<<<<< HEAD
           pathtoPublish: 'docs/_build/html'
           artifactName: 'qcodes_docs'
           publishLocation: 'Container'
-=======
-          testResultsFiles: 'qcodes\test-*.xml'
-          testRunTitle: 'Publish test results'
       - task: PublishCodeCoverageResults@1
         inputs:
           codeCoverageTool: Cobertura
           summaryFileLocation: '$(System.DefaultWorkingDirectory)\qcodes\coverage.xml'
-          reportDirectory: '$(System.DefaultWorkingDirectory)\qcodes\htmlcov'
->>>>>>> 133217ad
+          reportDirectory: '$(System.DefaultWorkingDirectory)\qcodes\htmlcov'