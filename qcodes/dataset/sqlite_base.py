--- conflicted
+++ resolved
@@ -322,11 +322,7 @@
 
 
 def connect(name: str, debug: bool = False,
-<<<<<<< HEAD
-            version: int=-1, read_only=False) -> ConnectionPlus:
-=======
-            version: int = -1) -> ConnectionPlus:
->>>>>>> 5bd71370
+            version: int = -1, read_only=False) -> ConnectionPlus:
     """
     Connect or create  database. If debug the queries will be echoed back.
     This function takes care of registering the numpy/sqlite type
